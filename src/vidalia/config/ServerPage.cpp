/*
**  This file is part of Vidalia, and is subject to the license terms in the
**  LICENSE file, found in the top level directory of this distribution. If you
**  did not receive the LICENSE file with this file, you may obtain it from the
**  Vidalia source package distributed by the Vidalia Project at
**  http://www.torproject.org/projects/vidalia.html. No part of Vidalia, 
**  including this file, may be copied, modified, propagated, or distributed 
**  except according to the terms described in the LICENSE file.
*/

/*
** \file ServerPage.cpp
** \brief Tor server configuration options
*/

#include "config.h"
#include "ServerPage.h"
#include "Vidalia.h"
#include "VMessageBox.h"
#include "ConfigDialog.h"
#include "IpValidator.h"
#include "PortValidator.h"
#include "DomainValidator.h"
#include "NicknameValidator.h"
#include "BridgeUsageDialog.h"

#include "html.h"
#include "stringutil.h"

#if defined(USE_MINIUPNPC)
#include "UPNPTestDialog.h"
#endif


#include <QClipboard>
#include <QMessageBox>

/* These are completely made up values (in bytes/sec). */
#define CABLE256_AVG_RATE       (32*1024)
#define CABLE256_MAX_RATE       (64*1024)
#define CABLE512_AVG_RATE       (64*1024)
#define CABLE512_MAX_RATE       (128*1024)
#define CABLE768_AVG_RATE       (96*1024)
#define CABLE768_MAX_RATE       (192*1024)
#define T1_AVG_RATE             (192*1024)
#define T1_MAX_RATE             (384*1024)
#define HIGHBW_AVG_RATE         (5120*1024)
#define HIGHBW_MAX_RATE         (10240*1024)
/** Minimum allowed bandwidth rate (20KB) */
#define MIN_BANDWIDTH_RATE      20
/** Maximum bandwidth rate. This is limited to 2147483646 bytes, 
 * or 2097151 kilobytes. (2147483646/1024) */ 
#define MAX_BANDWIDTH_RATE      2097151

/** Ports represented by the "Websites" checkbox. (80) */
#define PORTS_HTTP   (QStringList() << "80")
/** Ports represented by the "Secure Websites" checkbox. (443) */
#define PORTS_HTTPS  (QStringList() << "443")
/** Ports represented by the "Retrieve Mail" checkbox. (110,143,993,995) */
#define PORTS_MAIL   (QStringList() << "110" << "143" << "993" << "995")
/** Ports represented by the "Instant Messaging" checkbox.
 * (703,1863,5050,5190,5222,8300,8888) */
#define PORTS_IM     (QStringList() << "706" << "1863" << "5050" << "5190" \
                                    << "5222" << "5223" << "8300" << "8888")
/** Ports represented by the "Internet Relay Chat" checkbox. 
 * (6660-6669,6697,7000-7001) */
#define PORTS_IRC    (QStringList() << "6660-6669" << "6697" << "7000-7001")


/** Constructor */
ServerPage::ServerPage(QWidget *parent)
: ConfigPage(parent, "Server")
{
  /* Invoke the Qt Designer generated object setup routine */
  ui.setupUi(this);
  
  /* Create ServerSettings object */
  _settings = new ServerSettings(Vidalia::torControl());

  /* Bind events to actions */
  connect(ui.btnRateHelp, SIGNAL(clicked()), this, SLOT(bandwidthHelp()));
  connect(ui.btnExitHelp, SIGNAL(clicked()), this, SLOT(exitPolicyHelp()));
  connect(ui.btnUpnpHelp, SIGNAL(clicked()), this, SLOT(upnpHelp()));
  connect(ui.cmboRate, SIGNAL(currentIndexChanged(int)),
                 this, SLOT(rateChanged(int)));
  connect(ui.lineAvgRateLimit, SIGNAL(editingFinished()), 
                         this, SLOT(customRateChanged()));
  connect(ui.lineMaxRateLimit, SIGNAL(editingFinished()), 
                         this, SLOT(customRateChanged()));
  connect(ui.rdoClientMode, SIGNAL(toggled(bool)),
                      this, SLOT(serverModeChanged(bool)));
  connect(ui.rdoNonExitMode, SIGNAL(toggled(bool)),
                      this, SLOT(serverModeChanged(bool)));
  connect(ui.rdoServerMode, SIGNAL(toggled(bool)),
                      this, SLOT(serverModeChanged(bool)));
  connect(ui.rdoBridgeMode, SIGNAL(toggled(bool)),
                      this, SLOT(serverModeChanged(bool)));
  connect(Vidalia::torControl(), SIGNAL(authenticated()),
                           this, SLOT(onAuthenticated()));
  connect(Vidalia::torControl(), SIGNAL(disconnected()),
                           this, SLOT(onDisconnected()));
  connect(ui.btnCopyBridgeIdentity, SIGNAL(clicked()),
                              this, SLOT(copyBridgeIdentity()));
  connect(ui.lblBridgeUsage, SIGNAL(linkActivated(QString)),
                       this, SLOT(linkActivated(QString)));
  connect(ui.lblWhatsThis, SIGNAL(linkActivated(QString)),
                       this, SLOT(linkActivated(QString)));

  /* Set validators for address, mask and various port number fields */
  ui.lineServerNickname->setValidator(new NicknameValidator(this));
  ui.lineServerPort->setValidator(new QIntValidator(1, 65535, this));
  ui.lineDirPort->setValidator(new QIntValidator(1, 65535, this));
  ui.lineAvgRateLimit->setValidator(
    new QIntValidator(MIN_BANDWIDTH_RATE, MAX_BANDWIDTH_RATE, this));
  ui.lineMaxRateLimit->setValidator(
    new QIntValidator(MIN_BANDWIDTH_RATE, MAX_BANDWIDTH_RATE, this));

#if defined(USE_MINIUPNPC)
  connect(ui.btnTestUpnp, SIGNAL(clicked()), this, SLOT(testUpnp()));
#else
  ui.chkEnableUpnp->setVisible(false);
  ui.btnTestUpnp->setVisible(false);
#endif

  _tmpDirPort = "9030";
  _tmpMirror = true;
}

/** Destructor */
ServerPage::~ServerPage()
{
  delete _settings;
}

/** Called when the user changes the UI translation. */
void
ServerPage::retranslateUi()
{
  ui.retranslateUi(this);
}

/** Called when Vidalia has authenticated to Tor. If the user's Tor is not
 * recent enough, this disables the bridge server option and displays a
 * warning if the user had previously configured Tor as a bridge. */
void
ServerPage::onAuthenticated()
{
  quint32 torVersion = Vidalia::torControl()->getTorVersion();
  if (torVersion < 0x020008) {
    ui.rdoBridgeMode->setEnabled(false);
    if (ui.rdoBridgeMode->isChecked()) {
      int ret = VMessageBox::warning(this,
                  tr("Bridge Support Unavailable"),
                  p(tr("You have configured Tor to act as a bridge relay "
                       "for censored users, but your version of Tor does not "
                       "support bridges.")) +
                  p(tr("Please upgrade your Tor software or configure Tor to "
                       "act as a normal Tor relay.")),
                  VMessageBox::ShowSettings|VMessageBox::Default,
                  VMessageBox::Cancel);
      if (ret == VMessageBox::ShowSettings) {
        ConfigDialog *dialog = dynamic_cast<ConfigDialog *>(window());
        if (dialog)
          dialog->showWindow(ConfigDialog::Server);
      }
    }
  }
}

/** Called when Vidalia disconnects from Tor. This method reenables the bridge
 * server option. */
void
ServerPage::onDisconnected()
{
  ui.rdoBridgeMode->setEnabled(true);
}

/** Copies the user's bridge relay identity to the clipboard. */
void
ServerPage::copyBridgeIdentity()
{
  QString bridge = ui.lblBridgeIdentity->text();
  if (!bridge.isEmpty())
    vApp->clipboard()->setText(bridge);
}

/** Loads the user's bridge relay identity into the appropriate widgets. If
 * the user's bridge is not running, then "Not Running" will be displayed.
 * Otherwise, either the bridge's "address:port", "fingerprint", or
 * "address:port fingerprint" will be displayed, depending on whether our
 * GETCONF and GETINFO commands are successful. */
void
ServerPage::loadBridgeIdentity()
{
  TorControl *tc = Vidalia::torControl();
  QString bridge, address, orPort, fingerprint;

  if (tc->isConnected()) {
    tc->getInfo("address", address);
    tc->getInfo("fingerprint", fingerprint);
    tc->getConf("ORPort", orPort);
  
    if (!address.isEmpty() && !orPort.isEmpty() && orPort != "0")
      bridge = address + ":" + orPort + " ";
    if (!fingerprint.isEmpty())
      bridge += fingerprint;
    bridge = bridge.trimmed();
  }

  ui.lblBridgeIdentity->setText(bridge.isEmpty()
                                  ? tr("Your bridge relay is not running.")
                                  : bridge);
  ui.lblYourBridgeRelayIs->setEnabled(!bridge.isEmpty());
  ui.lblBridgeIdentity->setEnabled(!bridge.isEmpty());
  ui.btnCopyBridgeIdentity->setEnabled(!bridge.isEmpty());
}

/** Called when the user toggles any one of the server mode radio buttons
 * and hides or displays the server configuration tabs appropriately. */
void
ServerPage::serverModeChanged(bool enabled)
{
  Q_UNUSED(enabled);
  bool bridgeEnabled = ui.rdoBridgeMode->isChecked();
  bool relayEnabled = ui.rdoServerMode->isChecked() ||
                      ui.rdoNonExitMode->isChecked();
  
  /* Show the tab menu only if the user is running a normal relay or a bridge
   * relay. */
  ui.tabsMenu->setVisible(relayEnabled || bridgeEnabled);
  
  /* Display the widgets that show the user their bridge identity if bridge
   * relay mode is selected. */
  ui.lblYourBridgeRelayIs->setVisible(bridgeEnabled);
  ui.lblBridgeIdentity->setVisible(bridgeEnabled);
  ui.btnCopyBridgeIdentity->setVisible(bridgeEnabled);
  ui.chkPublishBridgeAddress->setVisible(bridgeEnabled);
  ui.lblBridgeUsage->setVisible(bridgeEnabled
                                  && Vidalia::torControl()->isConnected());

<<<<<<< HEAD
  if(bridgeEnabled) {
    if(ui.lineDirPort->text().length() != 0) {
      _tmpDirPort = ui.lineDirPort->text();
      _tmpMirror = ui.chkMirrorDirectory->isChecked();
    }
    ui.lineDirPort->clear();
    ui.chkMirrorDirectory->setChecked(false);
  } else {
    ui.lineDirPort->setText(_tmpDirPort);
    ui.chkMirrorDirectory->setChecked(_tmpMirror);
  }

=======
  ui.lineDirPort->setEnabled(!bridgeEnabled);
  ui.lblDirPort->setEnabled(!bridgeEnabled);
>>>>>>> 615efa38
  ui.chkMirrorDirectory->setEnabled(!bridgeEnabled);

  /* Disable the Exit Policies tab when bridge or non-exit relay mode is 
   * selected */
  ui.tabsMenu->setTabEnabled(2, !bridgeEnabled and !ui.rdoNonExitMode->isChecked());

  if(ui.chkMirrorDirectory->isChecked()) {
    ui.lblDirPort->setEnabled(!bridgeEnabled);
    ui.lineDirPort->setEnabled(!bridgeEnabled);
  }
}

/** Returns true if the user has changed their server settings since the
 * last time they were applied to Tor. */
bool
ServerPage::changedSinceLastApply()
{
  return _settings->changedSinceLastApply();
}

/** Applies the server configuration settings to Tor. Returns true if the
 * settings were applied successfully. Otherwise, <b>errmsg</b> is
 * set and false is returned. */
bool
ServerPage::apply(QString &errmsg)
{
  return _settings->apply(&errmsg);
}

/** Returns true if the user has changed their server settings since the
 * last time they were applied to Tor. */
void
ServerPage::revert()
{
  _settings->revert();
}

/** Saves changes made to settings on the Server settings page. */
bool
ServerPage::save(QString &errmsg)
{
  /* Force the bandwidth rate limits to validate */
  customRateChanged();
  
  if (ui.rdoServerMode->isChecked() || 
      ui.rdoNonExitMode->isChecked() ||
      ui.rdoBridgeMode->isChecked()) {
    /* A server must have an ORPort and a nickname */
    if (ui.lineServerPort->text().isEmpty() ||
        ui.lineServerNickname->text().isEmpty()) {
      errmsg = tr("You must specify at least a relay nickname and port.");
      return false;
    }
    /* If the bandwidth rates aren't set, use some defaults before saving */
    if (ui.lineAvgRateLimit->text().isEmpty()) {
      ui.lineAvgRateLimit->setText(QString::number(2097152/1024) /* 2MB */);
    }
    if (ui.lineMaxRateLimit->text().isEmpty()) {
      ui.lineMaxRateLimit->setText(QString::number(5242880/1024) /* 5MB */);
    }
  }
  
  /* "Server" is enabled whether we're a bridge or normal relay. "Bridge" is
   * only enabled if we're a bridge (obviously). */
  _settings->setServerEnabled(ui.rdoServerMode->isChecked()
                                || ui.rdoNonExitMode->isChecked()
                                || ui.rdoBridgeMode->isChecked());
  _settings->setNonExitEnabled(ui.rdoNonExitMode->isChecked());
  _settings->setBridgeEnabled(ui.rdoBridgeMode->isChecked());
  if (ui.rdoBridgeMode->isChecked())
    _settings->setPublishServerDescriptor(ui.chkPublishBridgeAddress->isChecked());

  /* Save the rest of the server settings. */
  _settings->setNickname(ui.lineServerNickname->text());
  _settings->setORPort(ui.lineServerPort->text().toUInt());
  if (!ui.rdoBridgeMode->isChecked()) {
    _settings->setDirPort(ui.lineDirPort->text().toUInt());
    _settings->setDirectoryMirror(ui.chkMirrorDirectory->isChecked());
  } else {
    _settings->setDirectoryMirror(false);
  }
  _settings->setContactInfo(ui.lineServerContact->text());
  saveBandwidthLimits();
  saveExitPolicies();

#if defined(USE_MINIUPNPC)
  _settings->setUpnpEnabled(ui.chkEnableUpnp->isChecked());
#endif

  return true;
}

/** Loads previously saved settings */
void
ServerPage::load()
{
  if (_settings->isBridgeEnabled())
    ui.rdoBridgeMode->setChecked(true);
  else if (_settings->isNonExitEnabled())
    ui.rdoNonExitMode->setChecked(true);
  else if (_settings->isServerEnabled())
    ui.rdoServerMode->setChecked(true);
  else
    ui.rdoClientMode->setChecked(true);

  ui.lineServerNickname->setText(_settings->getNickname());
  ui.lineServerPort->setText(QString::number(_settings->getORPort()));
  ui.lineDirPort->setText(QString::number(_settings->getDirPort()));
  ui.lineServerContact->setText(_settings->getContactInfo());
  ui.chkMirrorDirectory->setChecked(_settings->isDirectoryMirror());
  ui.lblBridgeUsage->setVisible(_settings->isBridgeEnabled()
                                  && Vidalia::torControl()->isConnected());
  ui.chkPublishBridgeAddress->setChecked(_settings->publishServerDescriptor());

  loadBandwidthLimits();
  loadExitPolicies();
  loadBridgeIdentity();

#if defined(USE_MINIUPNPC)
  ui.chkEnableUpnp->setChecked(_settings->isUpnpEnabled());
#endif
}

/** Shows exit policy related help information */
void
ServerPage::exitPolicyHelp()
{
  emit helpRequested("server.exitpolicy");
}

/** Shows the bandwidth rate limiting help information */
void
ServerPage::bandwidthHelp()
{
  emit helpRequested("server.bandwidth");
}

/** Loads the server's bandwidth average and burst limits. */
void
ServerPage::loadBandwidthLimits()
{
  quint32 avgRate = _settings->getBandwidthAvgRate();
  quint32 maxRate = _settings->getBandwidthBurstRate();

  if (avgRate == CABLE256_AVG_RATE && 
      maxRate == CABLE256_MAX_RATE) {
    /* Cable/DSL 256 Kbps */
    ui.cmboRate->setCurrentIndex(CableDsl256); 
  } else if (avgRate == CABLE512_AVG_RATE && 
             maxRate == CABLE512_MAX_RATE) {
    /* Cable/DSL 512 Kbps */
    ui.cmboRate->setCurrentIndex(CableDsl512);
  } else if (avgRate == CABLE768_AVG_RATE && 
             maxRate == CABLE768_MAX_RATE) {
    /* Cable/DSL 768 Kbps */
    ui.cmboRate->setCurrentIndex(CableDsl768);
  } else if (avgRate == T1_AVG_RATE && 
             maxRate == T1_MAX_RATE) {
    /* T1/Cable/DSL 1.5 Mbps */
    ui.cmboRate->setCurrentIndex(T1CableDsl1500);
  } else if (avgRate == HIGHBW_AVG_RATE && 
             maxRate == HIGHBW_MAX_RATE) {
    /* > 1.5 Mbps */
    ui.cmboRate->setCurrentIndex(GreaterThan1500);
  } else {
    /* Custom bandwidth limits */
    ui.cmboRate->setCurrentIndex(CustomBwLimits);
  }
  /* Fill in the custom bandwidth limit boxes */
  ui.lineAvgRateLimit->setText(QString::number(avgRate/1024));
  ui.lineMaxRateLimit->setText(QString::number(maxRate/1024));
}

/** Saves the server's bandwidth average and burst limits. */
void
ServerPage::saveBandwidthLimits()
{
  quint32 avgRate, maxRate;

  switch (ui.cmboRate->currentIndex()) {
    case CableDsl256: /* Cable/DSL 256 Kbps */
      avgRate = CABLE256_AVG_RATE;
      maxRate = CABLE256_MAX_RATE;
      break;
    case CableDsl512: /* Cable/DSL 512 Kbps */
      avgRate = CABLE512_AVG_RATE;
      maxRate = CABLE512_MAX_RATE;
      break;
    case CableDsl768: /* Cable/DSL 768 Kbps */
      avgRate = CABLE768_AVG_RATE;
      maxRate = CABLE768_MAX_RATE;
      break;
    case T1CableDsl1500: /* T1/Cable/DSL 1.5 Mbps */
      avgRate = T1_AVG_RATE;
      maxRate = T1_MAX_RATE;
      break;
    case GreaterThan1500: /* > 1.5 Mbps */
      avgRate = HIGHBW_AVG_RATE;
      maxRate = HIGHBW_MAX_RATE;
      break;
    default: /* Custom bandwidth limits */
      avgRate = (quint32)(ui.lineAvgRateLimit->text().toUInt()*1024);
      maxRate = (quint32)(ui.lineMaxRateLimit->text().toUInt()*1024);
      break;
  }
  _settings->setBandwidthAvgRate(avgRate);
  _settings->setBandwidthBurstRate(maxRate);
}

/** */
void
ServerPage::loadExitPolicies()
{
  ExitPolicy exitPolicy = _settings->getExitPolicy();
  
  if (exitPolicy.contains(Policy(Policy::RejectAll))) {
    /* If the policy ends with reject *:*, check if the policy explicitly
     * accepts these ports */
    ui.chkWebsites->setChecked(exitPolicy.acceptsPorts(PORTS_HTTP));
    ui.chkSecWebsites->setChecked(exitPolicy.acceptsPorts(PORTS_HTTPS));
    ui.chkMail->setChecked(exitPolicy.acceptsPorts(PORTS_MAIL));
    ui.chkIRC->setChecked(exitPolicy.acceptsPorts(PORTS_IRC));
    ui.chkIM->setChecked(exitPolicy.acceptsPorts(PORTS_IM));
    ui.chkMisc->setChecked(false);
  } else {
    /* If the exit policy ends with accept *:*, check if the policy explicitly
     * rejects these ports */
    ui.chkWebsites->setChecked(!exitPolicy.rejectsPorts(PORTS_HTTP));
    ui.chkSecWebsites->setChecked(!exitPolicy.rejectsPorts(PORTS_HTTPS));
    ui.chkMail->setChecked(!exitPolicy.rejectsPorts(PORTS_MAIL));
    ui.chkIRC->setChecked(!exitPolicy.rejectsPorts(PORTS_IRC));
    ui.chkIM->setChecked(!exitPolicy.rejectsPorts(PORTS_IM));
    ui.chkMisc->setChecked(true);
  }
}

/** */
void
ServerPage::saveExitPolicies()
{
  ExitPolicy *exitPolicy;
  if(ui.rdoNonExitMode->isChecked()) {
    exitPolicy = new ExitPolicy(ExitPolicy::Middleman);
  } else {
    exitPolicy = new ExitPolicy();
    bool rejectUnchecked = ui.chkMisc->isChecked();
    
    /* If misc is checked, then reject unchecked items and leave the default exit
    * policy alone. Else, accept only checked items and end with reject *:*,
    * replacing the default exit policy. */
    if (ui.chkWebsites->isChecked() && !rejectUnchecked) {
      exitPolicy->addAcceptedPorts(PORTS_HTTP);
    } else if (!ui.chkWebsites->isChecked() && rejectUnchecked) {
      exitPolicy->addRejectedPorts(PORTS_HTTP);
    }
    if (ui.chkSecWebsites->isChecked() && !rejectUnchecked) {
      exitPolicy->addAcceptedPorts(PORTS_HTTPS);
    } else if (!ui.chkSecWebsites->isChecked() && rejectUnchecked) {
      exitPolicy->addRejectedPorts(PORTS_HTTPS);
    }
    if (ui.chkMail->isChecked() && !rejectUnchecked) {
      exitPolicy->addAcceptedPorts(PORTS_MAIL);
    } else if (!ui.chkMail->isChecked() && rejectUnchecked) {
      exitPolicy->addRejectedPorts(PORTS_MAIL);
    }
    if (ui.chkIRC->isChecked() && !rejectUnchecked) {
      exitPolicy->addAcceptedPorts(PORTS_IRC);
    } else if (!ui.chkIRC->isChecked() && rejectUnchecked) {
      exitPolicy->addRejectedPorts(PORTS_IRC);
    }
    if (ui.chkIM->isChecked() && !rejectUnchecked) {
      exitPolicy->addAcceptedPorts(PORTS_IM);
    } else if (!ui.chkIM->isChecked() && rejectUnchecked) {
      exitPolicy->addRejectedPorts(PORTS_IM);
    }
    if (!ui.chkMisc->isChecked()) {
      exitPolicy->addPolicy(Policy(Policy::RejectAll));
    }
  }
  _settings->setExitPolicy(*exitPolicy);
}

/** Called when the user selects a new value from the rate combo box. */
void
ServerPage::rateChanged(int index)
{
  /* If the "Custom" option is selected, show the custom bandwidth 
   * limits form. */
  ui.frmCustomRate->setVisible(index == CustomBwLimits);
}

/** Called when the user edits the long-term average or maximum bandwidth limit. 
 * This ensures that the average bandwidth rate is greater than MIN_RATE
 * (20KB/s) and that the max rate is greater than the average rate. */
void
ServerPage::customRateChanged()
{
  /* Make sure the average rate isn't too low or too high */
  quint32 avgRate = (quint32)ui.lineAvgRateLimit->text().toUInt();
  if (avgRate < MIN_BANDWIDTH_RATE) {
    ui.lineAvgRateLimit->setText(QString::number(MIN_BANDWIDTH_RATE));    
  }
  if (avgRate > MAX_BANDWIDTH_RATE) {
    ui.lineAvgRateLimit->setText(QString::number(MAX_BANDWIDTH_RATE));
  }
  /* Ensure the max burst rate is greater than the average rate but less than
   * the maximum allowed rate. */
  quint32 burstRate = (quint32)ui.lineMaxRateLimit->text().toUInt();
  if (avgRate > burstRate) {
    ui.lineMaxRateLimit->setText(QString::number(avgRate));
  }
  if (burstRate > MAX_BANDWIDTH_RATE) {
    ui.lineMaxRateLimit->setText(QString::number(MAX_BANDWIDTH_RATE));
  }
}

/** Tests automatic port forwarding using UPnP. */
void
ServerPage::testUpnp()
{
#if defined(USE_MINIUPNPC)
  UPNPTestDialog dlg(ui.lineServerPort->text().toUInt(),
                     ui.lineDirPort->text().toUInt(), this);
  
  connect(&dlg, SIGNAL(help()), this, SLOT(upnpHelp()));

  dlg.exec();
#endif
}

/** Called when the user clicks the UPnP test dialog's help button. */
void
ServerPage::upnpHelp()
{
  emit helpRequested("server.upnp");
}

/** Called when the user clicks on a QLabel containing a hyperlink. */
void
ServerPage::linkActivated(const QString &url)
{
  if (!url.compare("#bridgeUsage"))
    displayBridgeUsage();
  else if(!url.compare("#bridgeHelp"))
    emit helpRequested("bridges.about");
}

/** Retrieves bridge usage history from Tor, parses and validates it, and
 * then displays it in a new dialog. */
void
ServerPage::displayBridgeUsage()
{
  QString info;
  QMessageBox dlg(this);

  info = Vidalia::torControl()->getInfo("status/clients-seen").toString();
  if (info.isEmpty()) {
    goto none;
  } else {
    QDateTime timeStarted;
    QHash<QString,int> countrySummary;
    QHash<QString,QString> keyvals;
    BridgeUsageDialog dlg(this);
    bool ok;

    keyvals = string_parse_keyvals(info, &ok);
    if (!ok || !keyvals.contains("TimeStarted") 
            || !keyvals.contains("CountrySummary"))
      goto err;

    timeStarted = QDateTime::fromString(keyvals.value("TimeStarted"), 
                                        "yyyy-MM-dd HH:mm:ss");
    if (!timeStarted.isValid())
      goto err;

    QStringList summary = keyvals.value("CountrySummary")
                                 .split(",", QString::SkipEmptyParts);
    if (summary.isEmpty()) {
      goto none;
    } else {
      foreach (QString pair, summary) {
        QStringList parts = pair.split("=");
        if (parts.size() != 2)
          goto err;

        countrySummary.insert(parts.at(0).toUpper(), parts.at(1).toInt(&ok));
        if (!ok)
          goto err;
      }

      dlg.update(timeStarted, countrySummary);
      dlg.exec();
    }
  }
  return;

none:
  dlg.setIcon(QMessageBox::Information);
  dlg.setWindowTitle(tr("No Recent Usage"));
  dlg.setText(tr("No clients have used your relay recently."));
  dlg.setInformativeText(tr("Leave your relay running so clients have "
                            "a better chance of finding and using it."));
  dlg.setStandardButtons(QMessageBox::Ok);
  dlg.exec();
  return;

err:
  dlg.setIcon(QMessageBox::Warning);
  dlg.setWindowTitle(tr("Bridge History"));
  dlg.setText(tr("Vidalia was unable to retrieve your bridge's usage "
                 "history."));
  dlg.setInformativeText(tr("Tor returned an improperly formatted "
                            "response when Vidalia requested your "
                            "bridge's usage history."));
  dlg.setDetailedText(tr("The returned response was: %1").arg(info));
  dlg.setStandardButtons(QMessageBox::Ok);
  dlg.exec();
}
<|MERGE_RESOLUTION|>--- conflicted
+++ resolved
@@ -238,7 +238,6 @@
   ui.lblBridgeUsage->setVisible(bridgeEnabled
                                   && Vidalia::torControl()->isConnected());
 
-<<<<<<< HEAD
   if(bridgeEnabled) {
     if(ui.lineDirPort->text().length() != 0) {
       _tmpDirPort = ui.lineDirPort->text();
@@ -251,10 +250,9 @@
     ui.chkMirrorDirectory->setChecked(_tmpMirror);
   }
 
-=======
   ui.lineDirPort->setEnabled(!bridgeEnabled);
   ui.lblDirPort->setEnabled(!bridgeEnabled);
->>>>>>> 615efa38
+
   ui.chkMirrorDirectory->setEnabled(!bridgeEnabled);
 
   /* Disable the Exit Policies tab when bridge or non-exit relay mode is 
