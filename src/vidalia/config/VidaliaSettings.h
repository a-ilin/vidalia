/*
**  This file is part of Vidalia, and is subject to the license terms in the
**  LICENSE file, found in the top level directory of this distribution. If you
**  did not receive the LICENSE file with this file, you may obtain it from the
**  Vidalia source package distributed by the Vidalia Project at
**  http://www.torproject.org/projects/vidalia.html. No part of Vidalia, 
**  including this file, may be copied, modified, propagated, or distributed 
**  except according to the terms described in the LICENSE file.
*/

/*
** \file VidaliaSettings.h
** \brief General Vidalia settings, such as language and interface style
*/

#ifndef _VIDALIASETTINGS_H
#define _VIDALIASETTINGS_H

#include "VSettings.h"

#include <QDateTime>

/** Public setting keys */
#define SETTING_REMEMBER_SHUTDOWN   "RememberShutdown"

/** Handles saving and restoring Vidalia's settings, such as the
 * location of Tor, the control port, etc.
 *
 * NOTE: Qt 4.1 documentation states that constructing a QSettings object is
 * "very fast", so we shouldn't need to create a global instance of this
 * class.
 */
class VidaliaSettings : public VSettings
{
  Q_OBJECT

public:
  enum IconPosition {
    Tray,
    Dock,
    Both,
  };

  /** Default constructor. */
  VidaliaSettings();

  /** Gets the currently preferred language code for Vidalia. */
  QString getLanguageCode();
  /** Saves the preferred language code. */
  void setLanguageCode(QString languageCode);
 
  /** Gets the interface style key (e.g., "windows", "motif", etc.) */
  QString getInterfaceStyle();
  /** Sets the interface style key. */
  void setInterfaceStyle(QString styleKey);
  
  /** Returns true if Vidalia should start Tor when it starts. */
  bool runTorAtStart();
  /** Set whether to run Tor when Vidalia starts. */
  void setRunTorAtStart(bool run);

  /** Returns true if Vidalia's main window should be visible when the
   * application starts. */
  bool showMainWindowAtStart();
  /** Sets whether to show Vidalia's main window when the application starts. */
  void setShowMainWindowAtStart(bool show);
  
  /** Returns true if Vidalia should start on system boot. */
  bool runVidaliaOnBoot();
  /** Set whether to run Vidalia on system boot. */
  void setRunVidaliaOnBoot(bool run);

  /** If browserDirectory is empty, returns a fully-qualified path to
   * the web browser, including the executable name. If browserDirectory
   * is set, then returns the basename of the configured web browser */
  QString getBrowserExecutable() const;
  /** Sets the location and name of the web browser executable to the given
   * string. If set to the empty string, the browser will not be started. */
  void setBrowserExecutable(const QString &browserExecutable);

  /** Returns a fully-qualified path to the web browser directory */
  QString getBrowserDirectory() const;
  /** Sets the location and name of the web browser directory to the given string.
   * If set to the empty string, the browser will not be started. */
  void setBrowserDirectory(const QString &browserDirectory);

  /** Returns a fully-qualified path to the IM client, including the
   * executable name. */
  QString getIMExecutable() const;
  /** Sets the location and name of the IM client executable to the given
   * string. If set to the empty string, the client will not be started. */
  void setIMExecutable(const QString &IMExecutable);

  /** Returns true if Vidalia should start a proxy application when it
   * starts. */
  bool runProxyAtStart();
  /** Set whether to run a proxy application when Vidalia starts. */
  void setRunProxyAtStart(bool run);

  /** Returns a fully-qualified path to the proxy server, including the
   * executable name. */
  QString getProxyExecutable() const;
  /** Sets the location and name of the proxy server executable to the given
   * string. If set to the empty string, the proxy will not be started. */
  void setProxyExecutable(const QString &proxyExecutable);

  /** Returns a list containing additional command line arguments to be
   * passed to ProxyExecutable */
  QString getProxyExecutableArguments() const;
  /** Sets the additional arguments to be passed to Proxy Executable */
  void setProxyExecutableArguments(const QString &proxyExecutableArguments);
  
  /** Returns true if Vidalia should automatically check for software updates.
   */
  bool isAutoUpdateEnabled() const;
  /** Sets to <b>enabled</b> whether Vidalia should automatically check for
   * software updates or not. */
  void setAutoUpdateEnabled(bool enabled);

  /** Returns the time at which Vidalia last checked for software updates. */
  QDateTime lastCheckedForUpdates() const;
  /** Sets to <b>checkedAt</b> the time at which Vidalia last checked for
   * available software updates. */
  void setLastCheckedForUpdates(const QDateTime &checkedAt);

  /** Returns true if Vidalia is currently configured to use a local GeoIP
   * database. */
  bool useLocalGeoIpDatabase() const;
  /** Enables or disables use of a local GeoIP database. */
  void setUseLocalGeoIpDatabase(bool enabled);

  /** Returns the file, if set, to be used as the local GeoIP database. */
  QString localGeoIpDatabase() const;
  /** Sets the file to use as a local GeoIP database. */
  void setLocalGeoIpDatabase(const QString &databaseFile);

  /** Returns the path where the plugins live */
  QString pluginPath() const;
  /** Sets the path where the plugins live */
  void setPluginPath(const QString &path);

  /** Get the icon preference */
  IconPosition getIconPref();

  /** Set the icon preference */
  void setIconPref(const IconPosition iconPref);
  QString toString(const IconPosition iconPref);
  IconPosition fromString(QString iconPref);

<<<<<<< HEAD
  /** Returns true if Vidalia should skip the version check for tor */
  bool skipVersionCheck() const;
=======
  /** Returns true if Vidalia should not ask if the user wants to shutdown 
   *  tor gracefully */
  bool rememberShutdown();
  /** Sets RememberShutdown to val */
  void setRememberShutdown(bool val);
>>>>>>> f2e38a62
};

#endif
<|MERGE_RESOLUTION|>--- conflicted
+++ resolved
@@ -147,16 +147,14 @@
   QString toString(const IconPosition iconPref);
   IconPosition fromString(QString iconPref);
 
-<<<<<<< HEAD
   /** Returns true if Vidalia should skip the version check for tor */
   bool skipVersionCheck() const;
-=======
+
   /** Returns true if Vidalia should not ask if the user wants to shutdown 
    *  tor gracefully */
   bool rememberShutdown();
   /** Sets RememberShutdown to val */
   void setRememberShutdown(bool val);
->>>>>>> f2e38a62
 };
 
 #endif
