--- conflicted
+++ resolved
@@ -88,11 +88,8 @@
 
   setDefault(SETTING_PLUGIN_PATH, vApp->dataDirectory());
   setDefault(SETTING_ICON_PREF, Both);
-<<<<<<< HEAD
   setDefault(SETTING_SKIP_VERSION_CHECK, false);
-=======
   setDefault(SETTING_REMEMBER_SHUTDOWN, false);
->>>>>>> f2e38a62
 }
 
 /** Gets the currently preferred language code for Vidalia. */
@@ -378,11 +375,12 @@
 }
 
 bool
-<<<<<<< HEAD
 VidaliaSettings::skipVersionCheck() const
 {
   return value(SETTING_SKIP_VERSION_CHECK).toBool();
-=======
+}
+
+bool
 VidaliaSettings::rememberShutdown()
 {
   return value(SETTING_REMEMBER_SHUTDOWN).toBool();
@@ -392,5 +390,4 @@
 VidaliaSettings::setRememberShutdown(bool val)
 {
   setValue(SETTING_REMEMBER_SHUTDOWN, val);
->>>>>>> f2e38a62
 }