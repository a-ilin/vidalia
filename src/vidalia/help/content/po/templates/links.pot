##
##  $Id$
##
##  This file is part of Vidalia, and is subject to the license terms in
##  the LICENSE file, found in the top level directory of this
##  distribution. If you did not receive the LICENSE file with this
##  file, you may obtain it from the Vidalia source package distributed
##  by the Vidalia Project at http://www.torproject.org/projects/vidalia.html.
##  No part of Vidalia, including this file, may be copied, modified,
##  propagated, or distributed except according to the terms described
##  in the LICENSE file.
##
#, fuzzy
msgid ""
msgstr ""
"Project-Id-Version: PACKAGE VERSION\n"
<<<<<<< HEAD
"POT-Creation-Date: 2011-05-05 20:17+0200\n"
=======
"POT-Creation-Date: 2011-05-05 20:21+0200\n"
>>>>>>> d5697129
"PO-Revision-Date: YEAR-MO-DA HO:MI+ZONE\n"
"Last-Translator: FULL NAME <EMAIL@ADDRESS>\n"
"Language-Team: LANGUAGE <LL@li.org>\n"
"Language: \n"
"MIME-Version: 1.0\n"
"Content-Type: text/plain; charset=UTF-8\n"
"Content-Transfer-Encoding: 8bit\n"

#. type: Content of: <html><body><h1>
#: links.html:16
<<<<<<< HEAD
#, no-wrap
=======
>>>>>>> d5697129
msgid "Helpful Links"
msgstr ""

#. type: Content of: <html><body><h3>
#: links.html:19
<<<<<<< HEAD
#, no-wrap
=======
>>>>>>> d5697129
msgid "Vidalia"
msgstr ""

#. type: Content of: <html><body><table><tr><td>
#: links.html:22 links.html:30 links.html:42 links.html:49 links.html:57
<<<<<<< HEAD
#, no-wrap
=======
>>>>>>> d5697129
msgid "&nbsp;&nbsp;&nbsp;"
msgstr ""

#. type: Content of: <html><body><table><tr><td>
#: links.html:23 links.html:43
<<<<<<< HEAD
#, no-wrap
msgid "Homepage"
msgstr ""

#. type: Content of: <html><body><table><tr><td><a>
#: links.html:26
#, no-wrap
msgid "     https://www.torproject.org/vidalia/"
=======
msgid "Homepage"
msgstr ""

#. type: Content of: <html><body><table><tr><td>
#: links.html:25
msgid ""
"<a href=\"https://www.torproject.org/vidalia/\"> "
"https://www.torproject.org/vidalia/</a>"
>>>>>>> d5697129
msgstr ""

#. type: Content of: <html><body><table><tr><td>
#: links.html:31 links.html:58
<<<<<<< HEAD
#, no-wrap
msgid "Wiki and Bugtracker"
msgstr ""

#. type: Content of: <html><body><table><tr><td><a>
#: links.html:34
#, no-wrap
msgid "     http://trac.torproject.org/"
=======
msgid "Wiki and Bugtracker"
msgstr ""

#. type: Content of: <html><body><table><tr><td>
#: links.html:33
msgid "<a href=\"http://trac.torproject.org/\"> http://trac.torproject.org/</a>"
>>>>>>> d5697129
msgstr ""

#. type: Content of: <html><body><h3>
#: links.html:39
<<<<<<< HEAD
#, no-wrap
msgid "Tor"
msgstr ""

#. type: Content of: <html><body><table><tr><td><a>
#: links.html:45
#, no-wrap
msgid "https://www.torproject.org/"
=======
msgid "Tor"
msgstr ""

#. type: Content of: <html><body><table><tr><td>
#: links.html:45
msgid "<a href=\"https://www.torproject.org/\">https://www.torproject.org/</a>"
>>>>>>> d5697129
msgstr ""

#. type: Content of: <html><body><table><tr><td>
#: links.html:50
<<<<<<< HEAD
#, no-wrap
msgid "FAQ"
msgstr ""

#. type: Content of: <html><body><table><tr><td><a>
#: links.html:53
#, no-wrap
msgid "      https://www.torproject.org/docs/faq.html"
msgstr ""

#. type: Content of: <html><body><table><tr><td><a>
#: links.html:61
#, no-wrap
msgid "      https://trac.torproject.org/"
=======
msgid "FAQ"
msgstr ""

#. type: Content of: <html><body><table><tr><td>
#: links.html:52
msgid ""
"<a href=\"https://www.torproject.org/docs/faq.html\"> "
"https://www.torproject.org/docs/faq.html</a>"
msgstr ""

#. type: Content of: <html><body><table><tr><td>
#: links.html:60
msgid "<a href=\"https://trac.torproject.org/\"> https://trac.torproject.org/</a>"
>>>>>>> d5697129
msgstr ""<|MERGE_RESOLUTION|>--- conflicted
+++ resolved
@@ -14,11 +14,7 @@
 msgid ""
 msgstr ""
 "Project-Id-Version: PACKAGE VERSION\n"
-<<<<<<< HEAD
-"POT-Creation-Date: 2011-05-05 20:17+0200\n"
-=======
 "POT-Creation-Date: 2011-05-05 20:21+0200\n"
->>>>>>> d5697129
 "PO-Revision-Date: YEAR-MO-DA HO:MI+ZONE\n"
 "Last-Translator: FULL NAME <EMAIL@ADDRESS>\n"
 "Language-Team: LANGUAGE <LL@li.org>\n"
@@ -29,43 +25,21 @@
 
 #. type: Content of: <html><body><h1>
 #: links.html:16
-<<<<<<< HEAD
-#, no-wrap
-=======
->>>>>>> d5697129
 msgid "Helpful Links"
 msgstr ""
 
 #. type: Content of: <html><body><h3>
 #: links.html:19
-<<<<<<< HEAD
-#, no-wrap
-=======
->>>>>>> d5697129
 msgid "Vidalia"
 msgstr ""
 
 #. type: Content of: <html><body><table><tr><td>
 #: links.html:22 links.html:30 links.html:42 links.html:49 links.html:57
-<<<<<<< HEAD
-#, no-wrap
-=======
->>>>>>> d5697129
 msgid "&nbsp;&nbsp;&nbsp;"
 msgstr ""
 
 #. type: Content of: <html><body><table><tr><td>
 #: links.html:23 links.html:43
-<<<<<<< HEAD
-#, no-wrap
-msgid "Homepage"
-msgstr ""
-
-#. type: Content of: <html><body><table><tr><td><a>
-#: links.html:26
-#, no-wrap
-msgid "     https://www.torproject.org/vidalia/"
-=======
 msgid "Homepage"
 msgstr ""
 
@@ -74,69 +48,30 @@
 msgid ""
 "<a href=\"https://www.torproject.org/vidalia/\"> "
 "https://www.torproject.org/vidalia/</a>"
->>>>>>> d5697129
 msgstr ""
 
 #. type: Content of: <html><body><table><tr><td>
 #: links.html:31 links.html:58
-<<<<<<< HEAD
-#, no-wrap
-msgid "Wiki and Bugtracker"
-msgstr ""
-
-#. type: Content of: <html><body><table><tr><td><a>
-#: links.html:34
-#, no-wrap
-msgid "     http://trac.torproject.org/"
-=======
 msgid "Wiki and Bugtracker"
 msgstr ""
 
 #. type: Content of: <html><body><table><tr><td>
 #: links.html:33
 msgid "<a href=\"http://trac.torproject.org/\"> http://trac.torproject.org/</a>"
->>>>>>> d5697129
 msgstr ""
 
 #. type: Content of: <html><body><h3>
 #: links.html:39
-<<<<<<< HEAD
-#, no-wrap
-msgid "Tor"
-msgstr ""
-
-#. type: Content of: <html><body><table><tr><td><a>
-#: links.html:45
-#, no-wrap
-msgid "https://www.torproject.org/"
-=======
 msgid "Tor"
 msgstr ""
 
 #. type: Content of: <html><body><table><tr><td>
 #: links.html:45
 msgid "<a href=\"https://www.torproject.org/\">https://www.torproject.org/</a>"
->>>>>>> d5697129
 msgstr ""
 
 #. type: Content of: <html><body><table><tr><td>
 #: links.html:50
-<<<<<<< HEAD
-#, no-wrap
-msgid "FAQ"
-msgstr ""
-
-#. type: Content of: <html><body><table><tr><td><a>
-#: links.html:53
-#, no-wrap
-msgid "      https://www.torproject.org/docs/faq.html"
-msgstr ""
-
-#. type: Content of: <html><body><table><tr><td><a>
-#: links.html:61
-#, no-wrap
-msgid "      https://trac.torproject.org/"
-=======
 msgid "FAQ"
 msgstr ""
 
@@ -150,5 +85,4 @@
 #. type: Content of: <html><body><table><tr><td>
 #: links.html:60
 msgid "<a href=\"https://trac.torproject.org/\"> https://trac.torproject.org/</a>"
->>>>>>> d5697129
 msgstr ""