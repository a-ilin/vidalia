--- conflicted
+++ resolved
@@ -560,8 +560,20 @@
     }
   }
 
+  QString torrc = settings.getTorrc();
+
+  if(settings.bootstrap()) {
+    QString boottorrc = settings.bootstrapFrom();
+    vNotice(tr("Bootstrapping torrc from %1 to %2")
+        .arg(boottorrc).arg(torrc));
+    if(QFileInfo(boottorrc).exists()) {
+      if(QFile::copy(boottorrc, torrc)) {
+        settings.setBootstrap(false);
+      }
+    }
+  }
+
   /* Make sure the torrc we want to use really exists. */
-  QString torrc = settings.getTorrc();
   if (!torrc.isEmpty()) {
     if (!QFileInfo(torrc).exists())
       touch_file(torrc, true);
@@ -1065,33 +1077,11 @@
   if (dlg)
     return;
 
-<<<<<<< HEAD
   QString application;
   switch (port) {
     case  23:
      application = tr(", probably Telnet, ");
      break;
-=======
-  QString torrc = settings.getTorrc();
-
-  if(settings.bootstrap()) {
-    QString boottorrc = settings.bootstrapFrom();
-    vNotice(tr("Bootstrapping torrc from %1 to %2")
-        .arg(boottorrc).arg(torrc));
-    if(QFileInfo(boottorrc).exists()) {
-      if(QFile::copy(boottorrc, torrc)) {
-        settings.setBootstrap(false);
-      }
-    }
-  }
-
-  /* Make sure the torrc we want to use really exists. */
-  if (!torrc.isEmpty()) {
-    if (!QFileInfo(torrc).exists())
-      touch_file(torrc, true);
-    args << "-f" << torrc;
-  }
->>>>>>> 8d691c7e
 
     case 109:
     case 110:
