--- conflicted
+++ resolved
@@ -1080,20 +1080,20 @@
   QString application;
   switch (port) {
     case  23:
-     application = tr(", probably Telnet, ");
+     application = tr("(probably Telnet)");
      break;
 
     case 109:
     case 110:
     case 143:
-      application = tr(", probably an email client, "); 
+      application = tr("(probably an email client)"); 
       break;
 
     default:
-      application = " ";
-  }
-
-  QString text = tr("One of your applications%1appears to be making a "
+      application = "";
+  }
+
+  QString text = tr("One of your applications %1 appears to be making a "
                     "potentially unencrypted and unsafe connection to port %2.")
                     .arg(application).arg(port);
 
@@ -1480,7 +1480,6 @@
 {
   QString errmsg;
 
-<<<<<<< HEAD
   /* Send the NEWNYM signal. If message balloons are supported and the NEWNYM
    * is successful, we will show the result as a balloon. Otherwise, we'll 
    * just use a message box. */
@@ -1505,22 +1504,6 @@
     /* NEWNYM signal failed */
     VMessageBox::warning(this, 
       tr("Failed to Create New Identity"), errmsg, VMessageBox::Ok);
-=======
-  QString application;
-  switch (port) {
-    case  23:
-     application = tr("(probably Telnet)");
-     break;
-
-    case 109:
-    case 110:
-    case 143:
-      application = tr("(probably an email client)"); 
-      break;
-
-    default:
-      application = "";
->>>>>>> d5697129
   }
 }
 
